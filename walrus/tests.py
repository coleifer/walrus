--- conflicted
+++ resolved
@@ -53,16 +53,13 @@
 
 class HashModel(BaseModel):
     data = HashField()
-<<<<<<< HEAD
+    name = TextField()
 
 class DefaultOption(BaseModel):
     default_empty = JSONField()
     txt = TextField(default='')
     num = IntegerField(default=0)
 
-=======
-    name = TextField()
->>>>>>> 2e0b5490
 
 cache = db.cache(name='test.cache')
 
